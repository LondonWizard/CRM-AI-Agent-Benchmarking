<!DOCTYPE html>
<html lang="en" class="dark">
<head>
    <title>AI Agents Challenge - Sales Challenge</title>
    <meta charset="UTF-8">
    <meta name="viewport" content="width=device-width, initial-scale=1.0">
    <!-- Add Tailwind CSS -->
    <script src="https://cdn.tailwindcss.com"></script>
    <!-- Custom dark theme configuration -->
    <script>
        tailwind.config = {
            darkMode: 'class',
            theme: {
                extend: {
                    colors: {
                        primary: '#7289da',
                        'primary-hover': '#5f73bc',
                        dark: {
                            100: '#40444b',
                            200: '#2c2f33',
                            300: '#1e1e1e',
                            400: '#121212',
                        }
                    },
                    animation: {
                        'fade-in': 'fadeIn 0.5s ease-in-out',
                        'slide-up': 'slideUp 0.6s ease-out',
                        'slide-right': 'slideInRight 0.6s ease-out',
                        'pulse': 'pulse 2s infinite ease-in-out',
                        'gradient-flow': 'gradientFlow 3s ease infinite',
                    },
                    keyframes: {
                        fadeIn: {
                            '0%': { opacity: '0' },
                            '100%': { opacity: '1' },
                        },
                        slideUp: {
                            '0%': { transform: 'translateY(20px)', opacity: '0' },
                            '100%': { transform: 'translateY(0)', opacity: '1' },
                        },
                        slideInRight: {
                            '0%': { transform: 'translateX(20px)', opacity: '0' },
                            '100%': { transform: 'translateX(0)', opacity: '1' },
                        },
                        pulse: {
                            '0%': { transform: 'scale(1)' },
                            '50%': { transform: 'scale(1.05)' },
                            '100%': { transform: 'scale(1)' },
                        },
                        gradientFlow: {
                            '0%': { backgroundPosition: '0% 50%' },
                            '50%': { backgroundPosition: '100% 50%' },
                            '100%': { backgroundPosition: '0% 50%' },
                        }
                    }
                }
            }
        }
    </script>
    <!-- Google Fonts and other resources -->
    <link href="https://fonts.googleapis.com/css2?family=Inter:wght@300;400;500;600;700&display=swap" rel="stylesheet">
    <!-- Custom styles -->
    <link rel="stylesheet" href="{{ url_for('static', filename='dark-theme.css') }}">
    <!-- FontAwesome Icons -->
    <link rel="stylesheet" href="https://cdnjs.cloudflare.com/ajax/libs/font-awesome/6.4.0/css/all.min.css">
    <!-- Highlight.js for code syntax highlighting -->
    <link rel="stylesheet" href="https://cdnjs.cloudflare.com/ajax/libs/highlight.js/11.7.0/styles/atom-one-dark.min.css">
    <script src="https://cdnjs.cloudflare.com/ajax/libs/highlight.js/11.7.0/highlight.min.js"></script>
</head>
<body class="bg-dark-400 text-white min-h-screen flex flex-col font-[Inter]">
    <div class="container mx-auto px-4 flex flex-col min-h-screen max-w-7xl">
        <!-- Header with modern navigation -->
        <header class="py-6 border-b border-dark-100 animate-fade-in">
            <div class="flex flex-col md:flex-row justify-between items-center gap-4">
                <div class="flex items-center gap-3">
                    <i class="fas fa-robot text-primary text-3xl"></i>
                    <div>
                        <h1 class="text-2xl md:text-3xl font-bold text-primary">AI Agents Challenge</h1>
                        <div class="text-sm text-primary-hover">Chapter 1: Sales Challenge</div>
                    </div>
                </div>
                <nav class="flex gap-6 flex-wrap justify-center">
                    <a href="{{ url_for('index') }}" class="nav-link relative">
                        <i class="fas fa-home mr-1"></i> Home
                    </a>
                    <a href="{{ url_for('about') }}" class="nav-link relative">
                        <i class="fas fa-info-circle mr-1"></i> About
                    </a>
                    <a href="{{ url_for('faq') }}" class="nav-link relative">
                        <i class="fas fa-question-circle mr-1"></i> FAQ
                    </a>
                    <a href="{{ url_for('leaderboard') }}" class="nav-link relative">
                        <i class="fas fa-trophy mr-1"></i> Leaderboard
                    </a>
                    {% if 'username' in session %}
                    <a href="{{ url_for('profile') }}" class="nav-link relative">
                        <i class="fas fa-user mr-1"></i> Profile
                    </a>
                    <a href="{{ url_for('logout') }}" class="nav-link relative">
                        <i class="fas fa-sign-out-alt mr-1"></i> Logout
                    </a>
                    {% else %}
                    <a href="{{ url_for('register') }}" class="nav-link relative">
                        <i class="fas fa-user-plus mr-1"></i> Register
                    </a>
                    <a href="{{ url_for('login') }}" class="nav-link relative">
                        <i class="fas fa-sign-in-alt mr-1"></i> Login
                    </a>
                    {% endif %}
                </nav>
            </div>
        </header>
        
        <main class="flex-1 py-8">
            {% with messages = get_flashed_messages(with_categories=true) %}
              {% if messages %}
                <div class="flash-messages space-y-2 mb-6 animate-fade-in">
                {% for category, message in messages %}
                  <div class="message {{ category }} p-3 rounded-lg shadow-lg flex items-center gap-3
                    {% if category == 'error' %} bg-red-900/50 text-red-100 border border-red-700
                    {% elif category == 'success' %} bg-green-900/50 text-green-100 border border-green-700
                    {% elif category == 'warning' %} bg-yellow-900/50 text-yellow-100 border border-yellow-700
                    {% else %} bg-blue-900/50 text-blue-100 border border-blue-700
                    {% endif %}">
                    {% if category == 'error' %}
                      <i class="fas fa-times-circle text-red-400"></i>
                    {% elif category == 'success' %}
                      <i class="fas fa-check-circle text-green-400"></i>
                    {% elif category == 'warning' %}
                      <i class="fas fa-exclamation-triangle text-yellow-400"></i>
                    {% else %}
                      <i class="fas fa-info-circle text-blue-400"></i>
                    {% endif %}
                    <span>{{message}}</span>
                  </div>
                {% endfor %}
                </div>
              {% endif %}
            {% endwith %}
            
            <div class="content animate-slide-up">
                {% block content %}{% endblock %}
            </div>
        </main>
        
        <footer class="py-6 border-t border-dark-100 text-center animate-fade-in">
            <p class="text-gray-400 mb-3">&copy; 2025 AI Agents Challenge. All rights reserved.</p>
            <div class="footer-links flex justify-center gap-6">
                <a href="{{ url_for('about') }}" class="text-primary hover:text-primary-hover transition">About</a>
                <a href="{{ url_for('faq') }}" class="text-primary hover:text-primary-hover transition">FAQ</a>
                <a href="https://github.com/example/ai-agents-challenge" target="_blank" rel="noopener noreferrer" class="text-primary hover:text-primary-hover transition">
                    <i class="fab fa-github mr-1"></i> GitHub
                </a>
                <a href="{{ url_for('about') }}#contact" class="text-primary hover:text-primary-hover transition">Contact</a>
            </div>
        </footer>
    </div>
    
<<<<<<< HEAD
    <!-- Enhanced JS animations -->
    <script src="{{ url_for('static', filename='animations.js') }}"></script>
=======
    <script>
        // Highlight current page in navigation
        document.addEventListener('DOMContentLoaded', function() {
            const currentUrl = window.location.pathname;
            const navLinks = document.querySelectorAll('.nav-link');
            navLinks.forEach(link => {
                if (link.getAttribute('href') === currentUrl) {
                    link.classList.add('active-nav');
                }
            });
            
            // Auto-dismiss flash messages
            const flashMessages = document.querySelectorAll('.message');
            if (flashMessages.length > 0) {
                setTimeout(() => {
                    flashMessages.forEach(msg => {
                        msg.style.opacity = '0';
                        setTimeout(() => msg.remove(), 500);
                    });
                }, 5000);
            }
        });

        // Initialize syntax highlighting
        document.addEventListener('DOMContentLoaded', (event) => {
            document.querySelectorAll('pre code').forEach((block) => {
                hljs.highlightElement(block);
            });
        });
    </script>
>>>>>>> aadd1b4b
</body>
</html><|MERGE_RESOLUTION|>--- conflicted
+++ resolved
@@ -156,10 +156,6 @@
         </footer>
     </div>
     
-<<<<<<< HEAD
-    <!-- Enhanced JS animations -->
-    <script src="{{ url_for('static', filename='animations.js') }}"></script>
-=======
     <script>
         // Highlight current page in navigation
         document.addEventListener('DOMContentLoaded', function() {
@@ -190,6 +186,5 @@
             });
         });
     </script>
->>>>>>> aadd1b4b
 </body>
 </html>